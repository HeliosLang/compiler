//@ts-check
// Wallets

import {
    assertDefined,
    bytesToHex,
    hexToBytes
} from "./utils.js";

/**
 * @typedef {import("./utils.js").hexstring} hexstring
 */

import {
    Address,
    PubKeyHash,
    TxId,
    Value
} from "./helios-data.js";

/**
 * @typedef {import("./helios-data.js").bech32string} bech32string
 */
import {
    Signature,
    Tx,
    TxWitnesses,
    UTxO
} from "./tx-builder.js";

import {
    CoinSelection
} from "./coinselection.js";


/**
 * @typedef {{
 *     isMainnet(): Promise<boolean>,
 *     usedAddresses: Promise<Address[]>,
 *     unusedAddresses: Promise<Address[]>,
 *     utxos: Promise<UTxO[]>,
 *     collateral: Promise<UTxO[]>,
 *     signTx(tx: Tx): Promise<Signature[]>,
 *     submitTx(tx: Tx): Promise<TxId>
 * }} Wallet
 */

/**
 * @typedef {{
 *     getNetworkId(): Promise<number>,
<<<<<<< HEAD
 *     getUsedAddresses(): Promise<bech32string[]>,
 *     getUnusedAddresses(): Promise<bech32string[]>,
 *     getUtxos(): Promise<hexstring[]>,
 *     signTx(txHex: hexstring, partialSign: boolean): Promise<hexstring>,
 *     submitTx(txHex: hexstring): Promise<hexstring>
=======
 *     getUsedAddresses(): Promise<string[]>,
 *     getUnusedAddresses(): Promise<string[]>,
 *     getUtxos(): Promise<string[]>,
 *     getCollateral(): Promise<string[]>,
 *     signTx(txHex: string, partialSign: boolean): Promise<string>,
 *     submitTx(txHex: string): Promise<string>,
 *     experimental: {
 *         getCollateral(): Promise<string[]>
 *     },
>>>>>>> 2c0b0c90
 * }} Cip30Handle
 */

/**
 * @implements {Wallet}
 */
export class Cip30Wallet {
    #handle;

    /**
     * @param {Cip30Handle} handle
     */
    constructor(handle) {
        this.#handle = handle;
    }

    /**
     * @returns {Promise<boolean>}
     */
    async isMainnet() {
        return (await this.#handle.getNetworkId()) == 1;
    }

    /**
     * @type {Promise<Address[]>}
     */
    get usedAddresses() {
        return this.#handle.getUsedAddresses().then(addresses => addresses.map(a => new Address(a)));
    }

    /**
     * @type {Promise<Address[]>}
     */
    get unusedAddresses() {
        return this.#handle.getUnusedAddresses().then(addresses => addresses.map(a => new Address(a)));
    }

    /**
     * @type {Promise<UTxO[]>}
     */
    get utxos() {
        return this.#handle.getUtxos().then(utxos => utxos.map(u => UTxO.fromCbor(hexToBytes(u))));
    }

    /**
     * @type {Promise<UTxO[]>}
     */
    get collateral() {
        const getCollateral = this.#handle.getCollateral || this.#handle.experimental.getCollateral;
        return getCollateral().then(utxos => utxos.map(u => UTxO.fromCbor(hexToBytes(u))));
    }

    /**
     * @param {Tx} tx
     * @returns {Promise<Signature[]>}
     */
    async signTx(tx) {
        const res = await this.#handle.signTx(bytesToHex(tx.toCbor()), true);

        return TxWitnesses.fromCbor(hexToBytes(res)).signatures;
    }

    /**
     * @param {Tx} tx
     * @returns {Promise<TxId>}
     */
    async submitTx(tx) {
        const responseText = await this.#handle.submitTx(bytesToHex(tx.toCbor()));

        return new TxId(responseText);
    }
}

export class WalletHelper {
    #wallet;

    /**
     * @param {Wallet} wallet
     */
    constructor(wallet) {
        this.#wallet = wallet;
    }

    /**
     * @type {Promise<Address[]>}
     */
    get allAddresses() {
        return this.#wallet.usedAddresses.then(usedAddress => this.#wallet.unusedAddresses.then(unusedAddresses => usedAddress.concat(unusedAddresses)));
    }

    /**
     * @returns {Promise<Value>}
     */
    async calcBalance() {
        let sum = new Value();

        const utxos = await this.#wallet.utxos;

        for (const utxo of utxos) {
            sum = sum.add(utxo.value);
        }

        return sum;
    }

    /**
     * @type {Promise<Address>}
     */
    get baseAddress() {
        return this.allAddresses.then(addresses => assertDefined(addresses[0]));
    }

    /**
     * @type {Promise<Address>}
     */
    get changeAddress() {
        return this.#wallet.unusedAddresses.then(addresses => {
            if (addresses.length == 0) {
                return this.#wallet.usedAddresses.then(addresses => {
                    if (addresses.length == 0) {
                        throw new Error("no addresses found")
                    } else {
                        return addresses[addresses.length-1];
                    }
                })
            } else {
                return addresses[0];
            }
        });
    }

    /**
     * Returns the first UTxO, so the caller can check precisely which network the user is connected to (eg. preview or preprod)
     * @type {Promise<null | UTxO>}
     */
    get refUtxo() {
        return this.#wallet.utxos.then(utxos => {
            if(utxos.length == 0) {
                return null;
            } else {
                return assertDefined(utxos[0]);
            }
        });
    }

    /**
     * @param {Value} amount
     * @param {(allUtxos: UTxO[], anount: Value) => [UTxO[], UTxO[]]} algorithm
     * @returns {Promise<[UTxO[], UTxO[]]>} - [picked, not picked that can be used as spares]
     */
    async pickUtxos(amount, algorithm = CoinSelection.selectSmallestFirst) {
        return algorithm(await this.#wallet.utxos, amount);
    }

    /**
     * Returned collateral can't contain an native assets (pure lovelace)
     * TODO: combine UTxOs if a single UTxO isn't enough
     * @param {bigint} amount - 2 Ada should cover most things
     * @returns {Promise<UTxO>}
     */
    async pickCollateral(amount = 2000000n) {
        const pureUtxos = (await this.#wallet.utxos).filter(utxo => utxo.value.assets.isZero());

        if (pureUtxos.length == 0) {
            throw new Error("no pure UTxOs in wallet (needed for collateral)");
        }

        const bigEnough = pureUtxos.filter(utxo => utxo.value.lovelace >= amount);

        if (bigEnough.length == 0) {
            throw new Error("no UTxO in wallet that is big enough to cover collateral");
        }

        bigEnough.sort((a,b) => Number(a.value.lovelace - b.value.lovelace));

        return bigEnough[0];
    }

    /**
     * @param {Address} addr
     * @returns {Promise<boolean>}
     */
    async isOwnAddress(addr) {
        const pkh = addr.pubKeyHash;

        if (pkh === null) {
            return false;
        } else {
            return this.isOwnPubKeyHash(pkh);
        }
    }

        /**
     * @param {PubKeyHash} pkh
     * @returns {Promise<boolean>}
     */
    async isOwnPubKeyHash(pkh) {
        const addresses = await this.allAddresses;

        for (const addr of addresses) {
            const aPkh = addr.pubKeyHash;

            if (aPkh !== null && aPkh.eq(pkh)) {
                return true;
            }
        }

        return false;
    }
}<|MERGE_RESOLUTION|>--- conflicted
+++ resolved
@@ -48,13 +48,6 @@
 /**
  * @typedef {{
  *     getNetworkId(): Promise<number>,
-<<<<<<< HEAD
- *     getUsedAddresses(): Promise<bech32string[]>,
- *     getUnusedAddresses(): Promise<bech32string[]>,
- *     getUtxos(): Promise<hexstring[]>,
- *     signTx(txHex: hexstring, partialSign: boolean): Promise<hexstring>,
- *     submitTx(txHex: hexstring): Promise<hexstring>
-=======
  *     getUsedAddresses(): Promise<string[]>,
  *     getUnusedAddresses(): Promise<string[]>,
  *     getUtxos(): Promise<string[]>,
@@ -64,7 +57,6 @@
  *     experimental: {
  *         getCollateral(): Promise<string[]>
  *     },
->>>>>>> 2c0b0c90
  * }} Cip30Handle
  */
 
