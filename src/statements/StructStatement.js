--- conflicted
+++ resolved
@@ -173,25 +173,17 @@
      * @param {ToIRContext} ctx
      * @param {Definitions} map
      */
-<<<<<<< HEAD
     toIR_mStructNeq(ctx, map) {
         // simple negation of __eq
-        map.set(
-            `${this.path}____neq`,
-            $`(a, b) -> {
+        map.set(`${this.path}____neq`, {
+            content: $`(a, b) -> {
 					__core__ifThenElse(
 						${this.path}____eq(a, b), 
 						()->{false}, 
 						()->{true}
 					)()
 			}`
-        )
-=======
-    toIR_withTagsNeq(ctx, map) {
-        const ir = this.#dataDef.toIR_withTagsNeq(this.site)
-
-        map.set(`${this.path}____neq`, { content: ir })
->>>>>>> ad5ca18f
+        })
     }
 
     /**
@@ -236,11 +228,8 @@
             })
         }
 
-<<<<<<< HEAD
-        map.set(
-            `${this.path}__from_data_safe`,
-
-            $(
+        map.set(`${this.path}__from_data_safe`, {
+            content: $(
                 `(data) -> {
                 __core__ifThenElse(
                     ${this.path}__is_valid_data(data),
@@ -250,13 +239,7 @@
             }`,
                 this.site
             )
-        )
-=======
-        // TODO: this is wrong
-        map.set(`${this.path}__from_data_safe`, {
-            content: $(`__helios__option__SOME_FUNC`, this.site)
-        })
->>>>>>> ad5ca18f
+        })
     }
 
     /**
